--- conflicted
+++ resolved
@@ -68,12 +68,7 @@
 
 ## Getting Started
 
-<<<<<<< HEAD
 Each POC contains its own README with specific setup instructions and requirements.
-
-## License
-
-[License details to be added]
 
 ## Made with ❤️ and Human-Machine Collaboration
 
@@ -82,6 +77,3 @@
 This project represents the fusion of human creativity and machine intelligence, working together to push the boundaries of what's possible.
 
 Logo design by Chris Geene and Pieter Wels - [Welgeen Creative Studio](https://welgeen.nl/mmmlabel/)
-=======
-Each POC contains its own README with specific setup instructions and requirements.
->>>>>>> d5eac893
